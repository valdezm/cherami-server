--- conflicted
+++ resolved
@@ -50,17 +50,11 @@
 
 	levels struct {
 		asOf         common.UnixNanoTime   // Timestamp when this level was calculated
-<<<<<<< HEAD
-		readLevel    ackIndex              // -1 = nothing received, 0 = 1 message (#0) received, etc.
-		readLevelSeq common.SequenceNumber // store msg seqnum corresponding to readLevel
-		ackLevel     ackIndex              // -1 = nothing acked
-		ackLevelSeq  common.SequenceNumber // store msg seqnum corresponding to the ackLevel
-=======
 		readLevel    ackIndex              // index upto which msgs have been read
 		readLevelSeq common.SequenceNumber // msg seqnum corresponding to readLevel
 		ackLevel     ackIndex              // index upto which msgs have been acked
 		ackLevelSeq  common.SequenceNumber // msg seqnum corresponding to the ackLevel
->>>>>>> a96faf01
+
 		lastAckedSeq common.SequenceNumber // the latest sequence which is acked
 	}
 
@@ -138,17 +132,12 @@
 		ackMgr.logger.WithFields(bark.Fields{
 			`old-readLevelSeq`: ackMgr.readLevelSeq,
 			`new-readLevelSeq`: sequence,
-<<<<<<< HEAD
-		}).Error(`adjusting read-level sequence`)
-
-=======
 		}).Warn(`adjusting read-level sequence`)
 
 		// update gauge here to indicate we skipped messages (potentially due to retention?)
 		ackMgr.cgCache.consumerM3Client.UpdateGauge(metrics.ConsConnectionScope,
 			metrics.OutputhostCGSkippedMessages, int64(sequence-ackMgr.readLevelSeq))
 
->>>>>>> a96faf01
 		ackMgr.readLevelSeq = sequence
 	}
 
